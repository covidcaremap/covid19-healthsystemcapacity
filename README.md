--- conflicted
+++ resolved
@@ -128,7 +128,7 @@
 
 ## How To Help
 
-- lots of data to science:
+- lots of data to science*:
   - ingesting new data and cleaning up things
   - validation and error checking, 
   - spatial and temporal analyses at different scales
@@ -145,8 +145,11 @@
 - project management...enough said.
 - what else...you tell us! Or better yet, take what's here and run with it, build on it, make it work for your community. Let us know what you come up with so we can link to it and learn from you. Let's build and share expertise together!
 
-<<<<<<< HEAD
-## Running the notebooks
+Grab the data, run the notebooks, ask questions, flag an issue, comment anywhere, send a pull request, join the gitter chat:
+
+[![Gitter](https://badges.gitter.im/covid19-healthsystemcapacity/community.svg)](https://gitter.im/covid19-healthsystemcapacity/community?utm_source=badge&utm_medium=badge&utm_campaign=pr-badge)
+
+### \*Running the notebooks
 
 You can run the Jupyter notebooks for data processing and analytics directly on your machine by using [Docker](https://docs.docker.com/install/).
 
@@ -163,13 +166,6 @@
 
 Developing inside a docker container keeps track of what dependencies the notebooks need to run.
 All required libraries to run notebooks should be placed in `nbs/requirements.txt`.
-
-## Where to Help
-=======
-Grab the data, run the notebooks, ask questions, flag an issue, comment anywhere, send a pull request, join the gitter chat:
->>>>>>> 57957177
-
-[![Gitter](https://badges.gitter.im/covid19-healthsystemcapacity/community.svg)](https://gitter.im/covid19-healthsystemcapacity/community?utm_source=badge&utm_medium=badge&utm_campaign=pr-badge)
 
 ## Methodology Notes (things get messy here)
 
