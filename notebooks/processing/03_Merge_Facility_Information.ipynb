--- conflicted
+++ resolved
@@ -128,10 +128,6 @@
    "outputs": [],
    "source": [
     "hcris = gpd.read_file(processed_data_path('usa_hospital_beds_hcris2018_jsf.geojson'), encoding='utf-8')\n",
-<<<<<<< HEAD
-    "dh = gpd.read_file(processed_data_path('dh_geocoded_v2_04072020.geojson'), encoding='utf-8')\n",
-=======
->>>>>>> 135ed1cb
     "hifld = gpd.read_file(processed_data_path('hifld_facility_data.geojson'), encoding='utf-8')\n",
     "dh = gpd.read_file(processed_data_path('dh_geocoded_v2_04072020.geojson'), encoding='utf-8')\n",
     "\n",
